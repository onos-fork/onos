--- conflicted
+++ resolved
@@ -20,11 +20,8 @@
         <module>tvue</module>
         <module>fwd</module>
         <module>foo</module>
-<<<<<<< HEAD
         <module>mobility</module>
-=======
-	<module>config</module>
->>>>>>> 1d416c5f
+	    <module>config</module>
     </modules>
 
     <properties>
